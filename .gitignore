--- conflicted
+++ resolved
@@ -1,17 +1,2 @@
 *~
-<<<<<<< HEAD
 code/__pycache__/*
-__pycache__/*
-*.xml
-*.iml
-*.tif
-*.nc
-*.shp
-*.shx
-*.dbf
-*.prj
-*.qpj
-*.mat
-=======
-code/__pycache__/*
->>>>>>> 03466b16
