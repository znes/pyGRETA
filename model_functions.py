--- conflicted
+++ resolved
@@ -158,12 +158,8 @@
         if tech == 'PV':
             CF = calc_CF_solar(hour, reg_ind, param, merraData, rasterData)[0]
         elif tech == 'CSP':
-<<<<<<< HEAD
-            _, CF = calc_CF_solar(hour, reg_ind, param, merraData, rasterData)
-=======
             CF = calc_CF_solar(hour, reg_ind, param, merraData, rasterData)[1]
-        
->>>>>>> 56d3baee
+
 
         # Aggregates CF to obtain the yearly FLH
         CF[np.isnan(CF)] = 0
@@ -215,12 +211,8 @@
         if tech == 'PV':
             CF = calc_CF_solar(hour, reg_ind, param, merraData, rasterData)[0]
         elif tech == 'CSP':
-<<<<<<< HEAD
-            _, CF = calc_CF_solar(hour, reg_ind, param, merraData, rasterData)
-
-=======
             CF = calc_CF_solar(hour, reg_ind, param, merraData, rasterData)[1]
->>>>>>> 56d3baee
+
         # Aggregates CF to obtain the time series
         CF[np.isnan(CF)] = 0
         TS[:, hour] = CF
