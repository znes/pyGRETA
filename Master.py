--- conflicted
+++ resolved
@@ -1472,7 +1472,6 @@
     generate_wind_correction(paths, param)  # Correction factors for wind speeds
     for tech in param["technology"]:
         print("Tech: " + tech)
-<<<<<<< HEAD
         #calculate_FLH(paths, param, tech)
         #masking(paths, param, tech)
         #weighting(paths, param, tech)
@@ -1483,15 +1482,3 @@
     # cProfile.run('initialization()', 'cprofile_test.txt')
     # p = pstats.Stats('cprofile_test.txt')
     # p.sort_stats('cumulative').print_stats(20)
-=======
-        # calculate_FLH(paths, param, tech)
-        # masking(paths, param, tech)
-        # weighting(paths, param, tech)
-        # reporting(paths, param, tech)
-        # find_locations_quantiles(paths, param, tech)
-        # generate_time_series(paths, param, tech)
-        regression_coefficient(paths, param, tech)
-        # cProfile.run('reporting(paths, param, tech)', 'cprofile_test.txt')
-        # p = pstats.Stats('cprofile_test.txt')
-        # p.sort_stats('cumulative').print_stats(20)
->>>>>>> 3617a0ce
