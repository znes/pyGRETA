import gdal
import osr
from osgeo import ogr
from numpy.matlib import repmat, reshape, sin, arcsin, cos, arccos, tan, arctan
import os
from os import getcwd, chdir
from glob import glob
import psutil
import datetime
import inspect
import sys
import math
import rasterio
from rasterio import windows, mask, MemoryFile
import pandas as pd
import numpy as np
from scipy.ndimage import generic_filter, convolve
import geopandas as gpd
from shapely.geometry import mapping, Point, Polygon
import fiona
import hdf5storage
from multiprocessing import Pool
from itertools import product
import h5netcdf
import cProfile
import pstats
import shutil
import pyomo.environ as pyo
from pyomo.opt import SolverFactory
import json
from warnings import warn
<<<<<<< HEAD
=======

>>>>>>> a151f610

def sind(alpha):
    """
    Calculates the sine of an angle in degrees.
    
    :param alpha: Angle in degrees.
    :type alpha: float
    :return: The sine of the angle.
    :rtype: float
    """
    return sin(np.deg2rad(alpha))


def cosd(alpha):
    """
    Calculates the cosine of an angle in degrees.
    
    :param alpha: Angle in degrees.
    :type alpha: float
    :return: The cosine of the angle.
    :rtype: float
    """
    return cos(np.deg2rad(alpha))


def tand(alpha):
    """
    Calculates the tangent of an angle in degrees.
    
    :param alpha: Angle in degrees.
    :type alpha: float
    :return: The tangent of the angle.
    :rtype: float
    """
    return tan(np.deg2rad(alpha))


def arcsind(digit):
    """
    Calculates the inverse sine of a number.
    
    :param digit: Number between -1 and 1.
    :type digit: float
    :return: The inverse sine of the number in degrees.
    :rtype: float
    """
    return np.rad2deg(arcsin(digit))


def arccosd(digit):
    """
    Calculates the inverse cosine of a number.
    
    :param digit: Number between -1 and 1.
    :type digit: float
    :return: The inverse cosine of the number in degrees.
    :rtype: float
    """
    return np.rad2deg(arccos(digit))


def arctand(digit):
    """
    Calculates the inverse tangent of a number.
    
    :param digit: Number.
    :type digit: float
    :return: The inverse tangent of the number in degrees.
    :rtype: float
    """
    return np.rad2deg(arctan(digit))


def hourofmonth():
    """
    Calculates the rank within a year of the first hour of each month.
    
    :return: The rank of the first hour of each month.
    :rtype: list
    """
    h = 24 * np.array([31, 28, 31, 30, 31, 30, 31, 31, 30, 31, 30, 31]).astype(int)
    for i in range(1, 12):
        h[i] = h[i] + h[i - 1]
    return h.astype(int)


def intersection(lst1, lst2):
    """
    Calculates the intersection between two lists.
    
    :param lst1: First list of elements.
    :type lst1: list
    :param lst2: Second list of elements.
    :type lst2: list
    :return: The unique elements that exist in both lists, without repetition.
    :rtype: list
    """
    temp = set(lst2)
    lst3 = [value for value in lst1 if value in temp]
    return lst3


def resizem(A_in, row_new, col_new):
    """
    Resizes regular data grid, by copying and pasting parts of the original array.

    :param A_in: Input matrix.
    :type A_in: numpy array
    :param row_new: New number of rows.
    :type row_new: integer
    :param col_new: New number of columns.
    :type col_new: integer
    :return: Resized matrix.
    :rtype: numpy array
    """
    row_rep = row_new // np.shape(A_in)[0]
    col_rep = col_new // np.shape(A_in)[1]
    A_inf = (A_in.flatten(order='F')[np.newaxis])
    A_out = reshape(repmat(
        reshape(reshape(repmat((A_in.flatten(order='F')[np.newaxis]), row_rep, 1), (row_new, -1), order='F').T, (-1, 1),
                order='F'), 1, col_rep).T, (col_new, row_new), order='F').T

    return A_out


def array2raster(newRasterfn, rasterOrigin, pixelWidth, pixelHeight, array):
    """
    Saves array to geotiff raster format based on EPSG 4326.

    :param newRasterfn: Output path of the raster.
    :type newRasterfn: string
    :param rasterOrigin: Latitude and longitude of the Northwestern corner of the raster.
    :type rasterOrigin: list of two floats
    :param pixelWidth:  Pixel width (might be negative).
    :type pixelWidth: integer
    :param pixelHeight: Pixel height (might be negative).
    :type pixelHeight: integer
    :param array: Array to be converted into a raster.
    :type array: numpy array
    :return: The raster file will be saved in the desired path *newRasterfn*.
    :rtype: None
    """
    cols = array.shape[1]
    rows = array.shape[0]
    originX = rasterOrigin[0]
    originY = rasterOrigin[1]

    driver = gdal.GetDriverByName('GTiff')
    outRaster = driver.Create(newRasterfn, cols, rows, 1, gdal.GDT_Float64, ['COMPRESS=PACKBITS'])
    outRaster.SetGeoTransform((originX, pixelWidth, 0, originY, 0, pixelHeight))
    outRasterSRS = osr.SpatialReference()
    outRasterSRS.ImportFromEPSG(4326)
    outRaster.SetProjection(outRasterSRS.ExportToWkt())
    outband = outRaster.GetRasterBand(1)
    outband.WriteArray(np.flipud(array))
    outband.FlushCache()
    outband = None


def char_range(c1, c2):
    """
    Creates a generator to iterate between the characters *c1* and *c2*, including the latter.
    
    :param c1: First character in the iteration.
    :type c1: char
    :param c2: Last character in the iteration (included).
    :type c2: char
    :return: Generator to iterate between the characters *c1* and *c2*.
    :rtype: python generator
    """
    for c in range(ord(c1), ord(c2) + 1):
        yield chr(c)


def changem(A, newval, oldval):
    """
    This function replaces existing values *oldval* in a data array *A* by new values *newval*.
    
    *oldval* and *newval* must have the same size.

    :param A: Input matrix.
    :type A: numpy array
    :param newval: Vector of new values to be set.
    :type newval: numpy array
    :param oldval: Vector of old values to be replaced.
    :param oldval: numpy array
    :return: The updated array.
    :rtype: numpy array
    """
    Out = np.zeros(A.shape)
    z = np.array((oldval, newval)).T
    for i, j in z:
        np.place(Out, A == i, j)
    return Out


<<<<<<< HEAD
def sub2ind(array_shape, rows, cols):
    """
    Convert subscripts to linear indices

    :param array_shape: tuple (# of rows, # of columns)
    :param rows: row values
    :param cols: column values
    :return: Index
    """
    return np.ravel_multi_index((rows, cols), array_shape, order='F')


=======
>>>>>>> a151f610
def ind2sub(array_shape, ind):
    """
    Convert linear indices to subscripts
    :param array_shape: tuple (# of rows, # of columns)
    :param ind: Index
    :return: tuple (row values, column values)
    """
    return np.unravel_index(ind, array_shape, order='F')


def field_exists(field_name, shp_path):

    shp = ogr.Open(shp_path, 0)
    lyr = shp.GetLayer()
    lyr_dfn = lyr.GetLayerDefn()

    exists = False
    for i in range(lyr_dfn.GetFieldCount()):
        exists = exists or (field_name == lyr_dfn.GetFieldDefn(i).GetName())
    return exists


def changeExt2tif(filepath):
    base = os.path.splitext(filepath)[0]
    return base + '.tif'


def sumnorm_MERRA2(A, m, n, res_low, res_desired):
    s = np.zeros((m, n))
    row_step = int(res_low[0] / res_desired[0])
    col_step = int(res_low[1] / res_desired[1])
    for i in range(0, m):
        for j in range(0, n):
            s[i, j] = np.sum(A[(row_step * i):(row_step * (i + 1)),
                             (col_step * j):(col_step * (j + 1))]) / (row_step * col_step)
    return s


def limit_cpu(check):
    """
    Set priority of a process for cpu time and ram allocation at two levels: average or below average.

    :param check: If ``True``, the process is set a below average priority rating allowing other programs to run undisturbed.
        if ``False``, the process is given the same priority as all other user processes currently running on the machine,
        leading to faster calculation times.
    :type check: boolean
    :return: None
    """

    check = check[0]
    p = psutil.Process(os.getpid())
    if check:
        if sys.platform.startswith('win'):
            # Windows priority
            p.nice(psutil.BELOW_NORMAL_PRIORITY_CLASS)
        elif sys.platform.startswith('linux'):
            # Linux priority
            p.nice(1)
    else:
        if sys.platform.startswith('win'):
            # Windows priority
            p.nice(psutil.NORMAL_PRIORITY_CLASS)
        elif sys.platform.startswith('linux'):
            # Linux priority
            p.nice(0)


def timecheck(*args):
    """
    Print information about the progress of the script by displaying the function currently running, and optionally
    an input message, with a corresponding timestamp.

    :param args: Message to be displayed with the function name and the timestamp.
    :type args: string (``optional``)
    :return: None
    """
    if len(args) == 0:
        print(inspect.stack()[1].function + str(datetime.datetime.now().strftime(": %H:%M:%S:%f")))

    elif len(args) == 1:
        print(inspect.stack()[1].function + ' - ' + str(args[0])
              + str(datetime.datetime.now().strftime(": %H:%M:%S:%f")))

    else:
        raise Exception('Too many arguments have been passed.\nExpected: zero or one \nPassed: ' + format(len(args)))


<<<<<<< HEAD

=======
>>>>>>> a151f610
def display_progress(message, progress_stat):
    """
    Display a progress bar for long computations. To be used as part of a loop or with multiprocessing

    :param message: Message to be displayed with the progress bar
    :type message: string
    :param progress_stat: tuple containing the total length of the calculation and the current status or progress
    :type progress_stat: tuple (int, int)
    :return: None
    """
    length = progress_stat[0]
    status = progress_stat[1]
    sys.stdout.write('\r')
    sys.stdout.write(message + ' ' + '[%-50s] %d%%' % ('=' * ((status * 50) // length), (status * 100) // length))
    sys.stdout.flush()
    if status == length:
        print('\n')


def create_json(filepath, param, param_keys, paths, paths_keys):
    """
    Creates a metadata json file containing information about the file in filepath by storing the relevant keys from
    both the param and path dictionaries.

    :param filepath: Path to the file for which the json file will be created
    :type filepath: string

    :param param: Dictionary of dictionaries containing the user input parameters and intermediate outputs
    :type param: dict

    :param param_keys: Keys of the parameters to be extracted from the param dictionary and saved into the json file
    :type param_keys: iterable of strings

    :param paths: Dictionary of dictionaries containing the paths information for all files
    :type paths: dict

    :param paths_keys: Keys of the paths to be extracted from the paths dictionary and saved into the json file
    :type paths_keys: iterable of strings

    :return: The json file will be saved in the desired path *filepath*.
    :rtype: None
    """
    new_file = os.path.splitext(filepath)[0] + '.json'
    new_dict = {}
    # Add standard keys
    param_keys = param_keys + ["author", "comment"]
    for key in param_keys:
        new_dict[key] = param[key]
        if type(param[key]) == np.ndarray:
            new_dict[key] = param[key].tolist()
        if type(param[key]) == dict:
            for k, v in param[key].items():
                if type(v) == np.ndarray:
                    new_dict[key][k] = v.tolist()
                if type(v) == dict:
                    for k2, v2 in v.items():
                        if type(v2) == np.ndarray:
                            new_dict[key][k][k2] = v2.tolist()

    for key in paths_keys:
        new_dict[key] = paths[key]
    # Add timestamp
    new_dict["timestamp"] = str(datetime.datetime.now().strftime("%Y%m%dT%H%M%S"))
    # Add caller function's name
    new_dict["function"] = inspect.stack()[1][3]
    with open(new_file, 'w') as json_file:
        json.dump(new_dict, json_file)<|MERGE_RESOLUTION|>--- conflicted
+++ resolved
@@ -29,10 +29,7 @@
 from pyomo.opt import SolverFactory
 import json
 from warnings import warn
-<<<<<<< HEAD
-=======
-
->>>>>>> a151f610
+
 
 def sind(alpha):
     """
@@ -229,21 +226,6 @@
     return Out
 
 
-<<<<<<< HEAD
-def sub2ind(array_shape, rows, cols):
-    """
-    Convert subscripts to linear indices
-
-    :param array_shape: tuple (# of rows, # of columns)
-    :param rows: row values
-    :param cols: column values
-    :return: Index
-    """
-    return np.ravel_multi_index((rows, cols), array_shape, order='F')
-
-
-=======
->>>>>>> a151f610
 def ind2sub(array_shape, ind):
     """
     Convert linear indices to subscripts
@@ -331,10 +313,6 @@
         raise Exception('Too many arguments have been passed.\nExpected: zero or one \nPassed: ' + format(len(args)))
 
 
-<<<<<<< HEAD
-
-=======
->>>>>>> a151f610
 def display_progress(message, progress_stat):
     """
     Display a progress bar for long computations. To be used as part of a loop or with multiprocessing
