--- conflicted
+++ resolved
@@ -14,13 +14,8 @@
 
     paths, param = initialization()
 
-<<<<<<< HEAD
-    # Generate Input raster maps (Already generated for you)
-    # generate_input_maps(paths, param)
-=======
     # Generate input raster maps
-    generate_maps_for_scope(paths, param)
->>>>>>> a2ec8d1f
+    # generate_maps_for_scope(paths, param)
 
     # Wind speed correction
     # if "WindOn" in param["technology"] or "WindOff" in param["technology"]:
@@ -35,27 +30,16 @@
         weight_potential_maps(paths, param, tech)
         report_potentials(paths, param, tech)
 
-<<<<<<< HEAD
-        # Generate Timeseries
-        find_locations_quantiles(paths, param, tech)
-        generate_time_series(paths, param, tech)
-        # generate_user_locations_time_series(paths, param, tech)
-=======
         # Generate time series
         find_representative_locations(paths, param, tech)
         generate_time_series_for_representative_locations(paths, param, tech)
-        generate_time_series_for_specific_locations(paths, param, tech)
->>>>>>> a2ec8d1f
+        # generate_time_series_for_specific_locations(paths, param, tech)
 
     for tech in param["technology"]:
         print("Tech: " + tech)
 
         # Generate regression coefficients for FLH and TS model matching
-<<<<<<< HEAD
-        regression_coefficients(paths, param, tech)
-=======
         # get_regression_coefficients(paths, param, tech)
->>>>>>> a2ec8d1f
 
         # Generate times series for combinations of technologies and locations
         # generate_time_series_for_regions(paths, param, tech)