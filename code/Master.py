--- conflicted
+++ resolved
@@ -1420,68 +1420,20 @@
     :raise Missing Data: No Time-series present for technology tech
     :raise Missing Data for Setting: Missing Time-series with desired settings (hub-heights/orientations)
     """
-<<<<<<< HEAD
+
     timecheck('Start')
     
     try:
         combinations = combinations_for_regression(paths, param, tech)
     except UserWarning:
-=======
-
-    timecheck('Start')
-
-    # Reads the files present in input folder and extract hub_heights represented.
-    inputfiles = glob.glob(paths[tech]["TS_param"] + '_*_TS_' + str(param["year"]) + '.csv')
-    if len(inputfiles) == 0:
-        warn('\n No Time-Series files found for: ' + tech)
->>>>>>> a151f610
         timecheck('End')
         return
 
     # Display the combinations of settings to be used
     if tech in ['WindOn', 'WindOff']:
-<<<<<<< HEAD
         print("Combinations of hub heights to be used for the regression: ", combinations)
     elif tech in ['PV']:
         print("Orientations to be used for the regression: ", combinations)
-=======
-        if len(param["regression"]["hub_heights"]) != 0:
-            if np.all(np.in1d(param["regression"][tech]["hub_heights"], settings)):
-                print("Hub heights to be used for the regression: ")
-                print(param["regression"]["hub_heights"])
-                settings = sorted(param["regression"][tech]["hub_heights"], reverse=True)
-            else:
-                warn('Missing hub-heihgts: ' +
-                     str(param["regression"][tech]["hub_heights"][np.in1d(param["regression"][tech]["hub_heights"],
-                                                                          settings,
-                                                                          invert=True)]))
-                timecheck('End')
-                return
-
-    elif tech in ['PV']:
-        if len(param["regression"]["orientations"]) != 0:
-            if np.all(np.in1d(param["regression"]["orientations"], settings)):
-                print("Orientations to be used for the regression: ")
-                print(param["regression"]["orientations"])
-                settings = sorted(param["regression"]["orientations"], reverse=True)
-            else:
-                warn('Missing hub-heihgts: ' +
-                     str(param["regression"]["orientations"][np.in1d(param["regression"]["orientations"],
-                                                                     settings,
-                                                                     invert=True)]))
-                timecheck('End')
-                return
-    elif tech in ['CSP']:
-        settings = [0]
-
-    st = ''
-    for set in np.sort(np.array(settings)):
-        st = st + str(set) + '_'
-
-    # Copy EMHIRES and IRENA files to regression folder not present
-    if not os.path.isdir(paths['regression_out']):
-        os.mkdir(paths["regression_out"])
->>>>>>> a151f610
 
     # Copy EMHIRES files to regression folder if not present
     if not os.path.isfile(paths["regression_out"] + os.path.split(paths[tech]["EMHIRES"])[1]):
@@ -1522,7 +1474,6 @@
     no_sol_low = ''
     solution = ''
 
-<<<<<<< HEAD
     # loop over all combinations and regions
     for settings in combinations:
         status = 0
@@ -1645,119 +1596,6 @@
         if summaryTS is not None:
             summaryTS.to_csv(paths[tech]["Regression_TS"] + st[:-1] + '.csv', sep=';', decimal=',')
             print("\nfiles saved: " + paths[tech]["Regression_TS"] + st[:-1] + '.csv')
-=======
-    # loop over all regions
-    status = 0
-    print("Regions under study : ")
-    print(list_regions)
-    for reg in list_regions:
-        # Show progress of the simulation
-        status = status + 1
-        display_progress('Regression Coefficients ' + tech + ' ' + param["subregions_name"],
-                         (len(list_regions), status))
-
-        region_data = regmodel_load_data(paths, param, tech, settings, reg)
-
-        settings = list(region_data[None]['s'][None])
-
-        # Skip regions not present in the generated TS
-        if region_data is None:
-            nodata = nodata + reg + ', '
-            continue
-
-        if region_data[None]["IRENA_best_worst"] == (True, True):
-
-            # create model instance
-            regression = model.create_instance(region_data)
-
-            # solve model and return results
-            solver.solve(regression)
-
-            # Retreive results
-            r = np.zeros((len(param["quantiles"]), len(settings)))
-            finalTS = np.zeros(8760)
-            c = 0
-            for q in param["quantiles"]:
-                p = 0
-                for s in settings:
-                    r[c, p] = pyo.value(regression.coef[s, q])
-                    finalTS = finalTS + region_data[None]["GenTS"][str(s)]["q" + str(q)] * r[c, p]
-                    p += 1
-                c += 1
-            r[r < 10 ** (-5)] = 0
-            finalTS = pd.DataFrame(finalTS, np.arange(1, 8761), [reg])
-            summaryTS = pd.concat([summaryTS, finalTS], axis=1)
-            solution = solution + reg + ', '
-
-        elif region_data[None]["IRENA_best_worst"] == (False, True):
-            # Select best TS (highest height, highest quantile)
-            r = np.full((len(param["quantiles"]), len(settings)), 0)
-            r[0, 0] = 1
-            finalTS = np.array(region_data[None]["TS"])
-            finalTS = pd.DataFrame(finalTS, np.arange(1, 8761), [reg])
-            summaryTS = pd.concat([summaryTS, finalTS], axis=1)
-            no_sol_high = no_sol_high + reg + ', '
-
-        elif region_data[None]["IRENA_best_worst"] == (True, False):
-            # Select worst TS (lowest height, lowest quantile)
-            r = np.full((len(param["quantiles"]), len(settings)), 0)
-            r[-1, -1] = 1
-            finalTS = np.array(region_data[None]["TS"])
-            finalTS = pd.DataFrame(finalTS, np.arange(1, 8761), [reg])
-            summaryTS = pd.concat([summaryTS, finalTS], axis=1)
-            no_sol_low = no_sol_low + reg + ', '
-
-        else:
-            r = np.full((len(param["quantiles"]), len(settings)), 0)
-
-        if settings != [0]:
-            result = pd.DataFrame(r, param["quantiles"], (reg + "_" + str(s) for s in settings))
-        else:
-            result = pd.DataFrame(r, param["quantiles"], [reg])
-
-        if summary is None:
-            summary = result
-        else:
-            summary = pd.concat([summary, result], axis=1)
-
-    # Regions not present in EMHIRES and IRENA
-    TS_nodata = {}
-    set = settings[0]
-    TS_nodata[str(set)] = pd.read_csv(paths[tech]["TS_param"] + '_' + str(set) + '_TS_' + str(param["year"]) + '.csv',
-                                      sep=';', decimal=',', dtype=str, header=[0, 1], index_col=[0])
-
-    # Remove undesired regions
-    for region in list_regions:
-        filter_reg = [col for col in TS_nodata[str(set)] if col[0].startswith((region,))]
-        TS_nodata[str(set)] = TS_nodata[str(set)].drop(filter_reg, axis=1)
-
-    # Get list of regions
-    nodata_regions = np.array(TS_nodata[str(set)].columns.get_level_values(0).unique()).astype(str)
-    for reg in nodata_regions:
-        r = np.full((len(param["quantiles"]), len(settings)), 0)
-
-        if settings != [0]:
-            result = pd.DataFrame(r, param["quantiles"], (reg + "_" + str(s) for s in settings))
-        else:
-            result = pd.DataFrame(r, param["quantiles"], [reg])
-
-        if summary is None:
-            summary = result
-        else:
-            summary = pd.concat([summary, result], axis=1)
-
-    # Print Regression Summary
-
-    if solution != '':
-        print("\nA solution was found for the following regions: " + solution.rstrip(', '))
-    if no_sol_low != '':
-        print("\nNo Solution was found for the following regions because they are too high: " + no_sol_low.rstrip(', '))
-    if no_sol_high != '':
-        print(
-            "\nNo Solution was found for the following regions because they are too low: " + no_sol_high.rstrip(', '))
-    if nodata != '':
-        print("\nNo data was available for the following regions: " + nodata.rstrip(', '))
->>>>>>> a151f610
 
     timecheck('End')
     
@@ -1856,16 +1694,12 @@
         # reporting(paths, param, tech)
         # find_locations_quantiles(paths, param, tech)
         # generate_time_series(paths, param, tech)
-<<<<<<< HEAD
-        
+    
     # Only for countries in Europe as subregions
     for tech in param["technology"]:
         print("Tech: " + tech)
         regression_coefficients(paths, param, tech)
         
-=======
-        # regression_coefficients(paths, param, tech)
->>>>>>> a151f610
     # cProfile.run('initialization()', 'cprofile_test.txt')
     # p = pstats.Stats('cprofile_test.txt')
     # p.sort_stats('cumulative').print_stats(20)