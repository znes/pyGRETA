--- conflicted
+++ resolved
@@ -1646,15 +1646,7 @@
         find_locations_quantiles(paths, param, tech)
         generate_time_series(paths, param, tech)
 
-<<<<<<< HEAD
     for tech in param["technology"]:
         print("Tech: " + tech)
         regression_coefficients(paths, param, tech)
-        generate_stratified_timeseries(paths, param, tech)
-=======
-    # Only for countries/region with FLH values available
-    for tech in param["technology"]:
-        print("Tech: " + tech)
-        regression_coefficients(paths, param, tech)
-        # generate_stratified_timeseries(paths, param, tech)
->>>>>>> 5d6a8b79
+        generate_stratified_timeseries(paths, param, tech)