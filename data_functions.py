import os
from util import *
import math as m
import numpy as np
import rasterio
from rasterio import windows, mask, MemoryFile


def calc_ext(regb, ext, res):
    minRow = m.floor(regb["miny"] / res[1, 0]) * res[1, 0]
    maxRow = m.ceil(regb["maxy"] / res[1, 0]) * res[1, 0]
    minCol = m.floor(regb["minx"] / res[1, 1]) * res[1, 1]
    maxCol = m.ceil(regb["maxx"] / res[1, 1]) * res[1, 1]

    return [[min(m.ceil((ext[0, 0] - res[0, 0] / 2) / res[0, 0]) * res[0, 0] + res[0, 0] / 2, maxRow),
             min(m.ceil((ext[0, 1] - res[0, 1] / 2) / res[0, 1]) * res[0, 1] + res[0, 1] / 2, maxCol),
             max(m.ceil((ext[0, 2] - res[0, 0] / 2) / res[0, 0]) * res[0, 0] + res[0, 0] / 2, minRow),
             max(m.ceil((ext[0, 3] - res[0, 1] / 2) / res[0, 1]) * res[0, 1] + res[0, 1] / 2, minCol)]]


def crd_merra(Crd_regions, res_low):
    ''' description '''
    Crd = np.array([(np.ceil((Crd_regions[:, 0] - res_low[0] / 2) / res_low[0]) * res_low[0] + res_low[0] / 2),
                    (np.ceil((Crd_regions[:, 1] - res_low[1] / 2) / res_low[1]) * res_low[1] + res_low[1] / 2),
                    (np.floor((Crd_regions[:, 2] + res_low[0] / 2) / res_low[0]) * res_low[0] - res_low[0] / 2),
                    (np.floor((Crd_regions[:, 3] + res_low[1] / 2) / res_low[1]) * res_low[1] - res_low[1] / 2)])
    Crd = Crd.T
    return Crd


def crd_exact_box(Ind, Crd_all, res_high):
    Ind = Ind[np.newaxis]

    Crd = [Ind[:, 0] * res_high[0] + Crd_all[2],
           Ind[:, 1] * res_high[1] + Crd_all[3],
           (Ind[:, 2] - 1) * res_high[0] + Crd_all[2],
           (Ind[:, 3] - 1) * res_high[1] + Crd_all[3]]
    return Crd


def crd_exact_points(Ind_points, Crd_all, res):
    ''' description 
    Ind_points: tuple of indices in the vertical and horizontal axes. '''

    Crd_points = [Ind_points[0] * res[0] + Crd_all[2],
                  Ind_points[1] * res[1] + Crd_all[3]]
    return Crd_points


def ind_merra(Crd, Crd_all, res):
    ''' description '''
    if len(Crd.shape) == 1:
        Crd = Crd[np.newaxis]
    Ind = np.array([(Crd[:, 0] - Crd_all[2]) / res[0],
                    (Crd[:, 1] - Crd_all[3]) / res[1],
                    (Crd[:, 2] - Crd_all[2]) / res[0] + 1,
                    (Crd[:, 3] - Crd_all[3]) / res[1] + 1])
    Ind = np.transpose(Ind.astype(int))
    return Ind


def ind_global(Crd, res_high):
    ''' description '''
    if len(Crd.shape) == 1:
        Crd = Crd[np.newaxis]
    Ind = np.array([np.round((90 - Crd[:, 0]) / res_high[0]) + 1,
                    np.round((180 + Crd[:, 1]) / res_high[1]),
                    np.round((90 - Crd[:, 2]) / res_high[0]),
                    np.round((180 + Crd[:, 3]) / res_high[1]) + 1])
    Ind = np.transpose(Ind.astype(int))
    return Ind


def calc_geotiff(Crd_all, res_high):
    """
    Returns dictionary containing the Georefferencing parameters for geotiff creation,
    based on the desired extent and resolution

    :param Crd: Extent
    :param res: resolution
    """
    GeoRef = {"RasterOrigin": [Crd_all[3], Crd_all[0]],
              "RasterOrigin_alt": [Crd_all[3], Crd_all[2]],
              "pixelWidth": res_high[1],
              "pixelHeight": -res_high[0]}
    return GeoRef


def calc_region(region, Crd_reg, res_high, GeoRef):
    ''' description - why is there a minus sign?'''
    latlim = Crd_reg[2] - Crd_reg[0]
    lonlim = Crd_reg[3] - Crd_reg[1]
    M = int(m.fabs(latlim) / res_high[0])
    N = int(m.fabs(lonlim) / res_high[1])
    A_region = np.ones((M, N))
    origin = [Crd_reg[3], Crd_reg[2]]

    if region.geometry.geom_type == 'MultiPolygon':
        features = [feature for feature in region.geometry]
    else:
        features = [region.geometry]
    west = origin[0]
    south = origin[1]
    profile = {'driver': 'GTiff',
               'height': M,
               'width': N,
               'count': 1,
               'dtype': rasterio.float64,
               'crs': 'EPSG:4326',
               'transform': rasterio.transform.from_origin(west, south, GeoRef["pixelWidth"], GeoRef["pixelHeight"])}

    with MemoryFile() as memfile:
        with memfile.open(**profile) as f:
            f.write(A_region, 1)
            out_image, out_transform = mask.mask(f, features, crop=False, nodata=0, all_touched=False, filled=True)
        A_region = out_image[0]

    return A_region

<<<<<<< HEAD

def calc_gcr(Crd, m, n, res, GCR):
    """
    This function creates a GCR weighting matrix for the desired geographic extent
    The sizing of the PV system is conducted on DEC 22 for a shade-free exposure
    to the sun during a given number of hours

    :param Crd: desired geographic extent (north, east, south, west)
    :param m, n, res: desired resolution in lat and lon, and resolution of MERRA data
    :param GCR: Duration of the shade-free period
    """
=======
	
def calc_gcr(Crd_all, m_high, n_high, res_high, GCR):
    # This code creates a GCR wieghing matrix for the desired geographic extent. The sizing of the PV system is
    # conducted on Dec 22 for a shade-free exposure to the Sun during a given number of hours.
    # INPUTS:
    # north_, east_, south_, west_: desired geographic extent
    # res: resolution of MERRA data & desired resolution in lat/lon
    # Shadefree_period: duration of the shade-free period
>>>>>>> b644842c

    # Vector of latitudes between (south) and (north), with resolution (res_should) degrees
    lat = np.arange((Crd_all[2] + res_high[0] / 2), (Crd_all[0] - res_high[0] / 2), res_high[0])[np.newaxis]
    lon = np.arange((Crd_all[3] + res_high[1] / 2), (Crd_all[1] - res_high[1] / 2), res_high[1])[np.newaxis]

    # Solar time where shade-free exposure starts
    omegast = 12 - GCR["shadefree_period"] / 2

    # Calculation
    omega = 15 * (omegast - 12)  # Hour angle
    phi = abs(lat)  # Latitude angle

    beta = np.maximum(phi, 15)  # Tilt angle = latitude, but at least 15 degrees
    # Optimal tilt angle (loosely based on Breyer 2010)
    beta = np.minimum(np.abs(phi), 55)  # The tilt angle is preferably equal to the latitude
    range_lat = np.logical_and(np.abs(phi) >= 35, np.abs(phi) < 65)
    beta[range_lat] = (beta[range_lat] - 35) / 65 * 55 + 35  # Tilt angle does not increase very quickly
    range_lat = np.logical_and(lat >= 35, lat < 65)
    range_lon = np.logical_and(lon >= -20, lon < 30)
    beta[np.logical_and(range_lat, range_lon)] = (beta[np.logical_and(range_lat,
                                                                      range_lon)] - 35) / 65 * 45 + 35  # Europe
    range_lat = np.logical_and(lat >= 20, lat < 65)
    range_lon = np.logical_and(lon >= 75, lon < 140)
    beta[np.logical_and(range_lat, range_lon)] = (beta[np.logical_and(range_lat,
                                                                      range_lon)] - 20) / 65 * 60 + 20  # Asia/China

    if Crd_all[2] > 0:
        day = GCR["day_north"]
        # Declination angle
        delta = repmat(arcsind(0.3978) * sin(
            day * 2 * np.pi / 365.25 - 1.400 + 0.0355 * sin(day * 2 * np.pi / 365.25 - 0.0489)), int(m_high), 1)

    if Crd_all[0] < 0:
        day = GCR["day_south"]
        # Declination angle
        delta = repmat(arcsind(0.3978) * sin(
            day * 2 * np.pi / 365.25 - 1.400 + 0.0355 * sin(day * 2 * np.pi / 365.25 - 0.0489)), int(m_high), 1)

    if (Crd_all[2] * Crd_all[0]) < 0:
        lat_pos = np.sum((lat > 0).astype(int))
        day = GCR["day_north"]
        # Declination angle
        delta_pos = repmat(arcsind(0.3978) * sin(
            day * 2 * np.pi / 365.25 - 1.400 + 0.0355 * sin(day * 2 * np.pi / 365.25 - 0.0489)), lat_pos, 1)

        lat_neg = np.sum((lat < 0).astype(int))
        day = GCR["day_south"]
        # Declination angle
        delta_neg = repmat(arcsind(0.3978) * sin(
            day * 2 * np.pi / 365.25 - 1.400 + 0.0355 * sin(day * 2 * np.pi / 365.25 - 0.0489)), lat_neg, 1)
        delta = np.append(delta_neg, delta_pos, axis=0)

    # Elevation angle
    alpha = arcsind(sind(delta) * sind(phi) + cosd(delta) * cosd(phi) * cosd(omega))

    # Azimuth angle
    azi = arccosd((sind(delta) * cosd(phi) - cosd(delta) * sind(phi) * cosd(omega)) / cosd(alpha))

    # The GCR applies for each line, independently from the longitude
    A_GCR = repmat((1 / (cosd(beta) + np.abs(cosd(azi)) * sind(beta) / tand(alpha))), 1, int(n_high))

    # Fix too large and too small values of GCR
    A_GCR[A_GCR < 0.2] = 0.2
    A_GCR[A_GCR > 0.9] = 0.9

    return A_GCR


def sampled_sorting(Raster, sampling):

    # Flatten the raster and sort raster from highest to lowest
    Sorted_FLH = np.sort(Raster.flatten(order='F'))
    Sorted_FLH = np.flipud(Sorted_FLH)

    # Loop over list with sampling increment

    s = Sorted_FLH[0]  # Highest value
    for n in np.arange(sampling, len(Sorted_FLH), sampling):
        s = np.append(s, Sorted_FLH[n])
    s = np.append(s, Sorted_FLH[-1])  # Lowest value

    return s



def calc_areas(Crd_all, n_high, res_high):
    # WSG84 ellipsoid constants
    a = 6378137  # major axis
    b = 6356752.3142  # minor axis
    e = np.sqrt(1 - (b / a) ** 2)

    # Lower pixel latitudes
    lat_vec = np.arange(Crd_all[2], Crd_all[0], res_high[0])
    lat_vec = lat_vec[np.newaxis]

    # Lower slice areas
    # Areas between the equator and the lower pixel latitudes circling the globe
    f_lower = np.deg2rad(lat_vec)
    zm_lower = 1 - (e * sin(f_lower))
    zp_lower = 1 + (e * sin(f_lower))

    lowerSliceAreas = np.pi * b ** 2 * ((2 * np.arctanh(e * sin(f_lower))) / (2 * e) +
                                        (sin(f_lower) / (zp_lower * zm_lower)))

    # Upper slice areas
    # Areas between the equator and the upper pixel latitudes circling the globe
    f_upper = np.deg2rad(lat_vec + res_high[0])

    zm_upper = 1 - (e * sin(f_upper))
    zp_upper = 1 + (e * sin(f_upper))

    upperSliceAreas = np.pi * b ** 2 * ((2 * np.arctanh((e * sin(f_upper)))) / (2 * e) +
                                        (sin(f_lower) / (zp_upper * zm_upper)))

    # Pixel areas
    # Finding the latitudinal pixel-sized globe slice areas then dividing them by the longitudinal pixel size
    area_vec = ((upperSliceAreas - lowerSliceAreas) * res_high[1] / 360).T
    A_area = np.tile(area_vec, (1, n_high))
    return A_area


def create_buffer(A_lu, buffer_pixel_amount):
    """
    This function creates a buffer around urban areas, based on a Von Neumann neighborhood.
    A_lu matrix element values range from 0 to 16:
    # 0   -- Water
    # 1   -- Evergreen needle leaf forest
    # 2   -- Evergreen broad leaf forest
    # 3   -- Deciduous needle leaf forest
    # 4   -- deciduous broad leaf forest
    # 5   -- Mixed forests
    # 6   -- Closed shrublands
    # 7   -- Open shrublands
    # 8   -- Woody savannas
    # 9   -- Grasslands
    # 10  -- Permanent wetland
    # 12  -- Croplands
    # 13  -- URBAN AND BUILT-UP
    # 14  -- Croplands / natural vegetation mosaic
    # 15  -- Snow and ice
    # 16  -- Barren or sparsely vegetated

    :param A_lu: Landuse matrix
    :param buffer_pixel_amount: Buffer amount
    """

    # Mark the matrix elements with values 13
    A_lu = A_lu == 13

    # modify
    # create a buffer around the cities
    shifted_A_lu = A_lu

    for p in range(0, buffer_pixel_amount):
        n = 1  # Number of pixel shifts per loop
        shifted_left = superpose_left(shifted_A_lu, n)
        shifted_right = superpose_right(shifted_A_lu, n)
        shifted_up = superpose_up(shifted_A_lu, n)
        shifted_down = superpose_down(shifted_A_lu, n)

        superposed = shifted_left + shifted_right + shifted_up + shifted_down

        superposed = superposed != 0
        shifted_A_lu = superposed

    A_lu_buffered = shifted_A_lu
    return A_lu_buffered


def superpose_left(A_lu, buffer_pixed_amount):
    """
    Used as part of create_buffer()
    Shift and superpose to the left, shift amount is defined by buffer_pixel amount
    """

    left = np.append(A_lu[:, buffer_pixed_amount:], np.zeros((A_lu.shape[0], buffer_pixed_amount)), axis=1)
    shifted_left = A_lu + left
    shifted_left = shifted_left != 0
    return shifted_left


def superpose_right(A_lu, buffer_pixed_amount):
    """
    Used as part of create_buffer()
    Shift and superpose to the right, shift amount is defined by buffer_pixel amount
    """

    right = np.append(np.zeros((A_lu.shape[0], buffer_pixed_amount)), A_lu[:, :-buffer_pixed_amount], axis=1)
    shifted_right = A_lu + right
    shifted_right = shifted_right != 0
    return shifted_right


def superpose_up(A_lu, buffer_pixed_amount):
    """
    Used as part of create_buffer()
    Shift and superpose upward, shift amount is defined by buffer_pixel amount
    """

    up = np.append(A_lu[buffer_pixed_amount:, :], np.zeros((buffer_pixed_amount, A_lu.shape[1])), axis=0)
    shifted_up = A_lu + up
    shifted_up = shifted_up != 0
    return shifted_up


def superpose_down(A_lu, buffer_pixed_amount):
    """
    Used as part of create_buffer()
    Shift and superpose to the downward, shift amount is defined by buffer_pixel amount
    """

    down = np.append(np.zeros((buffer_pixed_amount, A_lu.shape[1])), A_lu[:-buffer_pixed_amount, :], axis=0)
    shifted_down = A_lu + down
    shifted_down = shifted_down != 0
    return shifted_down<|MERGE_RESOLUTION|>--- conflicted
+++ resolved
@@ -116,29 +116,18 @@
         A_region = out_image[0]
 
     return A_region
-
-<<<<<<< HEAD
-
-def calc_gcr(Crd, m, n, res, GCR):
-    """
-    This function creates a GCR weighting matrix for the desired geographic extent
-    The sizing of the PV system is conducted on DEC 22 for a shade-free exposure
-    to the sun during a given number of hours
-
-    :param Crd: desired geographic extent (north, east, south, west)
-    :param m, n, res: desired resolution in lat and lon, and resolution of MERRA data
-    :param GCR: Duration of the shade-free period
-    """
-=======
 	
 def calc_gcr(Crd_all, m_high, n_high, res_high, GCR):
-    # This code creates a GCR wieghing matrix for the desired geographic extent. The sizing of the PV system is
-    # conducted on Dec 22 for a shade-free exposure to the Sun during a given number of hours.
-    # INPUTS:
-    # north_, east_, south_, west_: desired geographic extent
-    # res: resolution of MERRA data & desired resolution in lat/lon
-    # Shadefree_period: duration of the shade-free period
->>>>>>> b644842c
+    """
+    This function creates a GCR weighting matrix for the desired geographic extent
+    The sizing of the PV system is conducted on a user-defined day for a shade-free exposure
+    to the sun during a given number of hours.
+
+    :param Crd_all: desired geographic extent of the whole region (north, east, south, west)
+    :param m_high, n_high: number of rows and columns
+    :param res_high: high map resolution
+    :param GCR: includes the user-defined day and the duration of the shade-free period
+    """
 
     # Vector of latitudes between (south) and (north), with resolution (res_should) degrees
     lat = np.arange((Crd_all[2] + res_high[0] / 2), (Crd_all[0] - res_high[0] / 2), res_high[0])[np.newaxis]
