import datetime
import numpy as np
import os

###########################
#### User preferences #####
###########################

param = {}
<<<<<<< HEAD
param["region"] = 'Germany'
param["year"] = 2015
param["technology"] = ['WindOn', 'PV']  #['PV', 'CSP', 'WindOn', 'WindOff']
=======
param["region"] = 'Europe'
param["year"] = '2015'
param["technology"] = ['WindOn']  # ['PV', 'CSP', 'WindOn', 'WindOff']
>>>>>>> c031face
param["quantiles"] = np.array([100, 97, 95, 90, 75, 67, 50, 30])
param["savetiff"] = 1  # Save geotiff files of mask and weight rasters
param["nproc"] = 6
param["CPU_limit"] = True
param["report_sampling"] = 100


# Regression Coefficient
param["solver"] = 'gurobi'
param["no_solution"] = '**'

# To be implemented later
# param["TS_datamodel"] = "EMHIRES"  # 'EMHIRES','Renewables.ninja'


# MERRA_Centroid_Extent = [74.5, 45, 19, -20.625]  # EUMENA
# MERRA_Centroid_Extent = [74.5, 36.25, 33.5, -16.25]  # Europe
# MERRA_Centroid_Extent = [49, -103.75, 28, -129.375]  # California
# MERRA_Centroid_Extent = np.array([56.25, 15.3125, 47.25, 2.8125])  # Germany

param["res_weather"] = np.array([ 1/2,   5/8])
param["res_desired"] = np.array([1/240, 1/240])

# Landuse reclassification
# A_lu matrix element values range from 0 to 16:
# 0   -- Water
# 1   -- Evergreen needle leaf forest
# 2   -- Evergreen broad leaf forest
# 3   -- Deciduous needle leaf forest
# 4   -- deciduous broad leaf forest
# 5   -- Mixed forests
# 6   -- Closed shrublands
# 7   -- Open shrublands
# 8   -- Woody savannas
# 9   -- Savannas
# 10  -- Grasslands
# 11  -- Permanent wetland
# 12  -- Croplands
# 13  -- URBAN AND BUILT-UP
# 14  -- Croplands / natural vegetation mosaic
# 15  -- Snow and ice
# 16  -- Barren or sparsely vegetated

landuse = {"type": np.array([0, 1, 2, 3, 4, 5, 6, 7, 8, 9, 10, 11, 12, 13, 14, 15, 16]),
           "type_urban": 13,
           "Ross_coeff": np.array(
               [0.0208, 0.0208, 0.0208, 0.0208, 0.0208, 0.0208, 0.0208, 0.0208, 0.0208, 0.0208, 0.0208, 0.0208, 0.0208,
                0.0208, 0.0208, 0.0208, 0.0208]),
           "albedo": np.array([0.00, 0.20, 0.20, 0.20, 0.20, 0.20, 0.20, 0.20, 0.20, 0.20, 0.20, 0.00, 0.20, 0.20, 0.20, 0.00, 0.20]),
           "hellmann": np.array([0.10, 0.25, 0.25, 0.25, 0.25, 0.25, 0.20, 0.20, 0.25, 0.25, 0.15, 0.15, 0.20, 0.40, 0.20, 0.15, 0.15]),
           "height": np.array([213, 366, 366, 366, 366, 366, 320, 320, 366, 366, 274, 274, 320, 457, 320, 274, 274])
           }

# Protected Areas
protected_areas = {"type": np.array([0, 1, 2, 3, 4, 5, 6, 7, 8, 9, 10]),
                   "IUCN_Category": np.array(['Not Protected',  # 0
                                              'Ia',  # 1
                                              'Ib',  # 2
                                              'II',  # 3
                                              'III',  # 4
                                              'IV',  # 5
                                              'V',  # 6
                                              'VI',  # 7
                                              'Not Applicable',  # 8
                                              'Not Assigned',  # 9
                                              'Not Reported'  # 10
                                              ])
                   }
param["landuse"] = landuse
param["protected_areas"] = protected_areas
del landuse, protected_areas

# Parameters related to PV
pv = {}
pv["resource"] = {"clearness_correction": 0.85
                  }
pv["technical"] = {"T_r": 25,
                   "loss_coeff": 0.37,
                   "tracking": 0
                   }
pv["mask"] = {"slope": 20,
              "lu_suitability": np.array([0, 0, 0, 0, 0, 0, 0, 1, 1, 1, 1, 0, 1, 1, 1, 0, 1]),
              "pa_suitability": np.array([1, 0, 0, 0, 0, 0, 1, 1, 1, 1, 1]),
              }
GCR = {"shadefree_period": 6,
       "day_north": 79,
       "day_south": 263
       }
pv["weight"] = {"GCR": GCR,
                "lu_availability": np.array([0.00, 0.00, 0.00, 0.00, 0.00, 0.00, 0.00, 0.02, 0.02, 0.02, 0.02, 0.00, 0.02, 0.02, 0.02, 0.00, 0.02]),
                "pa_availability": np.array([1.00, 0.00, 0.00, 0.00, 0.00, 0.00, 0.25, 1.00, 1.00, 1.00, 1.00]),
                "power_density": 0.000160,
                "f_performance": 0.75
                }
del GCR

# Parameters related to CSP
csp = {}
csp["mask"] = {"slope": 20,
               "lu_suitability": np.array([0, 0, 0, 0, 0, 0, 0, 1, 1, 1, 1, 0, 1, 1, 1, 0, 1]),
               "pa_suitability": np.array([1, 0, 0, 0, 0, 0, 1, 1, 1, 1, 1]),
               }
csp["weight"] = {"lu_availability": np.array([0.00, 0.00, 0.00, 0.00, 0.00, 0.00, 0.00, 0.02, 0.02, 0.02, 0.02, 0.00, 0.02, 0.02, 0.02, 0.00, 0.02]),
                 "pa_availability": np.array([1.00, 0.00, 0.00, 0.00, 0.00, 0.00, 0.25, 1.00, 1.00, 1.00, 1.00]),
                 "power_density": 0.000160,
                 "f_performance": 0.9 * 0.75
                 }

# Parameters related to onshore wind
windon = {}
windon["resource"] = {"res_correction": 1,
                      "topo_correction": 1,
                      "topo_weight": 'capacity'  # 'none' or 'size' or 'capacity'
                      }
windon["technical"] = {"w_in": 4,
                       "w_r": 15,
                       "w_off": 25,
                       "P_r": 3,
                       "hub_height": 80
                       }
windon["mask"] = {"slope": 20,
                  "lu_suitability": np.array([0, 1, 1, 1, 1, 1, 1, 1, 1, 1, 1, 0, 1, 0, 1, 0, 1]),
                  "pa_suitability": np.array([1, 0, 0, 0, 0, 0, 1, 1, 1, 1, 1]),
                  "buffer_pixel_amount": 1
                  }
windon["weight"] = {"lu_availability": np.array([0.00, 0.08, 0.08, 0.08, 0.08, 0.08, 0.08, 0.10, 0.10, 0.10, 0.10, 0.00, 0.10, 0.00, 0.10, 0.00, 0.10]),
                    "pa_availability": np.array([1.00, 0.00, 0.00, 0.00, 0.00, 0.00, 0.25, 1.00, 1.00, 1.00, 1.00]),
                    "power_density": 0.000008,
                    "f_performance": 0.87
                    }

# Parameters related to offshore wind
windoff = {}
windoff["resource"] = {"res_correction": 1,
                       }
windoff["technical"] = {"w_in": 3,
                        "w_r": 16.5,
                        "w_off": 34,
                        "P_r": 7.58,
                        "hub_height": 135
                        }
windoff["mask"] = {"depth": -40,
                   "pa_suitability": np.array([1, 0, 0, 0, 0, 0, 1, 1, 1, 1, 1]),
                   }
windoff["weight"] = {"lu_availability": np.array([0.10, 0.00, 0.00, 0.00, 0.00, 0.00, 0.00, 0.00, 0.00, 0.00, 0.00, 0.00, 0.00, 0.00, 0.00, 0.00, 0.00]),
                     "pa_availability": np.array([1.00, 0.00, 0.00, 0.00, 0.00, 0.00, 0.25, 1.00, 1.00, 1.00, 1.00]),
                     "power_density": 0.000020,
                     "f_performance": 0.87
                     }

param["PV"] = pv
param["CSP"] = csp
param["WindOn"] = windon
param["WindOff"] = windoff
del pv, csp, windon, windoff

###########################
##### Define Paths ########
###########################

fs = os.path.sep
root = os.path.dirname(os.path.abspath(__file__)) + fs + ".." + fs
# root = os.path.dirname(os.path.abspath(__file__)) + fs
region = param["region"]
year = str(param["year"])

paths = {}

# Shapefiles
<<<<<<< HEAD
PathTemp = root + "01 Raw inputs" + fs + "Maps" + fs + "Shapefiles" + fs
paths["SHP"] = PathTemp + "Germany_with_EEZ.shp"
paths["Countries"] = PathTemp + region + "_with_EEZ.shp" # for eventual correction with the Global Wind Atlas
=======

PathTemp = root + "INPUTS" + fs + region + fs + "Shapefile" + fs + region + fs
paths["SHP"] = PathTemp + "Bayern_in_Europe_with_EEZ.shp"
# PathTemp = root + "INPUTS" + fs + region + fs + "Shapefile" + fs + region
# paths["SHP"] = PathTemp + "_NUTS0_wo_Balkans_with_EEZ.shp"

# for eventual correction with the Global Wind Atlas
paths["Countries"] = PathTemp + region + "_NUTS0_wo_Balkans_with_EEZ.shp"
# paths["Countries"] = paths["SHP"]
>>>>>>> c031face

# MERRA2
paths["MERRA_IN"] = root + "01 Raw inputs" + fs + "Renewable energy" + fs + region + " " + year + fs
PathTemp = root + "02 Intermediate files" + fs + "Files " + region + fs + "Renewable energy" + fs + "MERRA2 " + year + fs
paths["U50M"] = PathTemp + "u50m_" + year + ".mat"
paths["V50M"] = PathTemp + "v50m_" + year + ".mat"
paths["W50M"] = PathTemp + "w50m_" + year + ".mat"
paths["GHI"] = PathTemp + "swgdn_" + year + ".mat"
paths["TOA"] = PathTemp + "swtdn_" + year + ".mat"
paths["CLEARNESS"] = PathTemp + "clearness_" + year + ".mat"
paths["T2M"] = PathTemp + "t2m_" + year + ".mat"

# IRENA
paths["inst-cap"] = root + "01 Raw inputs" + fs + "Renewable energy" + fs + "IRENA " + year + fs + "inst_cap_" + year + ".csv"

# Global maps
PathTemp = root + "01 Raw inputs" + fs + "Maps" + fs + "Global maps" + fs
paths["LU_global"] = PathTemp + "Landuse" + fs + "LCType.tif"
paths["Topo_tiles"] = PathTemp + "Topography" + fs
paths["Pop_tiles"] = PathTemp + "Population" + fs
paths["Bathym_global"] = PathTemp + "Bathymetry" + fs + "ETOPO1_Ice_c_geotiff.tif"
paths["Protected"] = PathTemp + "Protected Areas" + fs + "WDPA_Nov2018-shapefile-polygons.shp"
paths["GWA"] = PathTemp + "Global Wind Atlas" + fs + fs + "windSpeed.csv"

# Local maps
PathTemp = root + "02 Intermediate files" + fs + "Files " + region + fs + "Maps" + fs + region
paths["LAND"] = PathTemp + "_Land.tif"  # Land pixels
paths["EEZ"] = PathTemp + "_EEZ.tif"  # Sea pixels
paths["LU"] = PathTemp + "_Landuse.tif"  # Land use types
paths["TOPO"] = PathTemp + "_Topography.tif"  # Topography
paths["PA"] = PathTemp + "_Protected_areas.tif"  # Protected areas
paths["SLOPE"] = PathTemp + "_Slope.tif"  # Slope
paths["BATH"] = PathTemp + "_Bathymetry.tif"  # Bathymetry
paths["POP"] = PathTemp + "_Population.tif"  # Population
paths["BUFFER"] = PathTemp + "_Population_Buffered.tif"  # Buffered population
paths["CORR_GWA"] = PathTemp + "_GWA_Correction.mat"  # Correction factors based on the GWA
paths["CORR"] = PathTemp + "_Wind_Correction.tif"  # Correction factors for wind speeds

# Ouput Folders
timestamp = str(datetime.datetime.now().strftime("%Y%m%dT%H%M%S"))
<<<<<<< HEAD
#timestamp = "20190502 Referenzszenario"
paths["OUT"] = root + "02 Intermediate files" + fs + "Files " + region + fs + "Renewable energy" + fs + timestamp + fs
=======
timestamp = "20190502 Referenzszenario"
# timestamp = "test"
paths["OUT"] = root + "OUTPUTS" + fs + region + fs + timestamp + fs
>>>>>>> c031face
if not os.path.isdir(paths["OUT"]):
    os.mkdir(paths["OUT"])

# if technology == "Wind":
#   paths["OUT"] = root + "OUTPUT" + fs + region + fs + str(turbine["hub_height"]) + "m_" + str(correction) + "corr_"
# + timestamp
# else:
#   paths["OUT"] = root + "OUTPUT" + fs + region + fs + str(pv["tracking"]) + "axis_" + timestamp

# Regression input
paths["IRENA"] = root + "INPUTS" + fs + region + fs + "EMHIRES_IRENA" + fs + "IRENA_FLH.csv"
paths["Reg_RM"] = root + "INPUTS" + fs + region + fs + "EMHIRES_IRENA" + fs + "README.txt"

# Regression folders
paths["regression"] = root + "OUTPUTS" + fs + region + fs + "Regression" + fs
paths["regression_in"] = paths["regression"] + "INPUTS" + fs
paths["regression_out"] = paths["regression"] + "OUTPUTS" + fs

for tech in param["technology"]:
    paths[tech] = {}
    if tech == 'WindOn':
        paths[tech]["EMHIRES"] = root + "INPUTS" + fs + region + fs + "EMHIRES_IRENA" + fs + \
                                     "TS.CF.COUNTRY.30yr.date.txt"
    elif tech == 'WindOff':
        paths[tech]["EMHIRES"] = root + "INPUTS" + fs + region + fs + "EMHIRES_IRENA" + fs + \
                                     "TS.CF.OFFSHORE.30yr.date.txt"
    elif tech == 'PV':
        paths[tech]["EMHIRES"] = root + "INPUTS" + fs + region + fs + "EMHIRES_IRENA" + fs + \
                                     "EMHIRESPV_TSh_CF_Country_19862015.txt"

    if tech in ['WindOn', 'WindOff']:
        hubheight = str(param[tech]["technical"]["hub_height"])
        PathTemp = paths["OUT"] + region + '_' + tech + '_' + hubheight
    else:
        PathTemp = paths["OUT"] + region + '_' + tech
    
    paths[tech]["FLH"] = PathTemp + '_FLH_' + year + '.mat'
    paths[tech]["mask"] = PathTemp + "_mask_" + year + ".mat"
    paths[tech]["FLH_mask"] = PathTemp + "_FLH_mask_" + year + ".mat"
    paths[tech]["area"] = PathTemp + "_area_" + year + ".mat"
    paths[tech]["weight"] = PathTemp + "_weight_" + year + ".mat"
    paths[tech]["FLH_weight"] = PathTemp + "_FLH_weight_" + year + ".mat"
    paths[tech]["Locations"] = PathTemp + '_Locations.shp'
    paths[tech]["TS"] = PathTemp + '_TS_' + year + '.csv'
    paths[tech]["Region_Stats"] = PathTemp + '_Region_stats_' + year + '.csv'
    paths[tech]["Sorted_FLH"] = PathTemp + '_sorted_FLH_sampled_' + year + '.mat'

    paths[tech]["TS_height"] = paths["regression_in"] + region + '_' + tech
    paths[tech]["Regression_summary"] = paths["regression_out"] + region + '_' + tech + '_reg_coefficients_' + timestamp + '.csv'

del root, PathTemp, fs<|MERGE_RESOLUTION|>--- conflicted
+++ resolved
@@ -7,15 +7,10 @@
 ###########################
 
 param = {}
-<<<<<<< HEAD
 param["region"] = 'Germany'
 param["year"] = 2015
 param["technology"] = ['WindOn', 'PV']  #['PV', 'CSP', 'WindOn', 'WindOff']
-=======
-param["region"] = 'Europe'
-param["year"] = '2015'
-param["technology"] = ['WindOn']  # ['PV', 'CSP', 'WindOn', 'WindOff']
->>>>>>> c031face
+
 param["quantiles"] = np.array([100, 97, 95, 90, 75, 67, 50, 30])
 param["savetiff"] = 1  # Save geotiff files of mask and weight rasters
 param["nproc"] = 6
@@ -185,21 +180,14 @@
 paths = {}
 
 # Shapefiles
-<<<<<<< HEAD
-PathTemp = root + "01 Raw inputs" + fs + "Maps" + fs + "Shapefiles" + fs
+PathTemp = root + "INPUTS" + fs + region + fs + "Shapefile" + fs + region + fs
 paths["SHP"] = PathTemp + "Germany_with_EEZ.shp"
-paths["Countries"] = PathTemp + region + "_with_EEZ.shp" # for eventual correction with the Global Wind Atlas
-=======
-
-PathTemp = root + "INPUTS" + fs + region + fs + "Shapefile" + fs + region + fs
-paths["SHP"] = PathTemp + "Bayern_in_Europe_with_EEZ.shp"
 # PathTemp = root + "INPUTS" + fs + region + fs + "Shapefile" + fs + region
 # paths["SHP"] = PathTemp + "_NUTS0_wo_Balkans_with_EEZ.shp"
 
 # for eventual correction with the Global Wind Atlas
-paths["Countries"] = PathTemp + region + "_NUTS0_wo_Balkans_with_EEZ.shp"
+paths["Countries"] = PathTemp + "Germany_with_EEZ.shp"
 # paths["Countries"] = paths["SHP"]
->>>>>>> c031face
 
 # MERRA2
 paths["MERRA_IN"] = root + "01 Raw inputs" + fs + "Renewable energy" + fs + region + " " + year + fs
@@ -240,14 +228,8 @@
 
 # Ouput Folders
 timestamp = str(datetime.datetime.now().strftime("%Y%m%dT%H%M%S"))
-<<<<<<< HEAD
 #timestamp = "20190502 Referenzszenario"
 paths["OUT"] = root + "02 Intermediate files" + fs + "Files " + region + fs + "Renewable energy" + fs + timestamp + fs
-=======
-timestamp = "20190502 Referenzszenario"
-# timestamp = "test"
-paths["OUT"] = root + "OUTPUTS" + fs + region + fs + timestamp + fs
->>>>>>> c031face
 if not os.path.isdir(paths["OUT"]):
     os.mkdir(paths["OUT"])
 
