import datetime
import numpy as np
import os
from sys import platform

###########################
#### User preferences #####
###########################

param = {}
param["region"] = 'Europe'
param["year"] = 2015
<<<<<<< HEAD
param["technology"] = ['WindOn']  # ['PV', 'CSP', 'WindOn', 'WindOff']
=======
param["technology"] = ['WindOff']  # ['PV', 'CSP', 'WindOn', 'WindOff']
>>>>>>> 1c385355

param["quantiles"] = np.array([100, 97, 95, 90, 75, 67, 50, 30, 0])
param["savetiff"] = 1  # Save geotiff files of mask and weight rasters
<<<<<<< HEAD
param["nproc"] = 1
=======
param["nproc"] = 18
>>>>>>> 1c385355
param["CPU_limit"] = True
param["report_sampling"] = 100


# Regression Coefficient
param["solver"] = 'gurobi'
param["no_solution"] = '**'

# MERRA_Centroid_Extent = [74.5, 45, 19, -20.625]  # EUMENA
# MERRA_Centroid_Extent = [74.5, 36.25, 33.5, -16.25]  # Europe
# MERRA_Centroid_Extent = [49, -103.75, 28, -129.375]  # California
# MERRA_Centroid_Extent = np.array([56.25, 15.3125, 47.25, 2.8125])  # Germany

param["res_weather"] = np.array([ 1/2,   5/8])
param["res_desired"] = np.array([1/240, 1/240])

# Landuse reclassification
# A_lu matrix element values range from 0 to 16:
# 0   -- Water
# 1   -- Evergreen needle leaf forest
# 2   -- Evergreen broad leaf forest
# 3   -- Deciduous needle leaf forest
# 4   -- deciduous broad leaf forest
# 5   -- Mixed forests
# 6   -- Closed shrublands
# 7   -- Open shrublands
# 8   -- Woody savannas
# 9   -- Savannas
# 10  -- Grasslands
# 11  -- Permanent wetland
# 12  -- Croplands
# 13  -- URBAN AND BUILT-UP
# 14  -- Croplands / natural vegetation mosaic
# 15  -- Snow and ice
# 16  -- Barren or sparsely vegetated

landuse = {"type": np.array([0, 1, 2, 3, 4, 5, 6, 7, 8, 9, 10, 11, 12, 13, 14, 15, 16]),
           "type_urban": 13,
           "Ross_coeff": np.array(
               [0.0208, 0.0208, 0.0208, 0.0208, 0.0208, 0.0208, 0.0208, 0.0208, 0.0208, 0.0208, 0.0208, 0.0208, 0.0208,
                0.0208, 0.0208, 0.0208, 0.0208]),
           "albedo": np.array([0.00, 0.20, 0.20, 0.20, 0.20, 0.20, 0.20, 0.20, 0.20, 0.20, 0.20, 0.00, 0.20, 0.20, 0.20, 0.00, 0.20]),
           "hellmann": np.array([0.10, 0.25, 0.25, 0.25, 0.25, 0.25, 0.20, 0.20, 0.25, 0.25, 0.15, 0.15, 0.20, 0.40, 0.20, 0.15, 0.15]),
           "height": np.array([213, 366, 366, 366, 366, 366, 320, 320, 366, 366, 274, 274, 320, 457, 320, 274, 274])
           }

# Protected Areas
protected_areas = {"type": np.array([0, 1, 2, 3, 4, 5, 6, 7, 8, 9, 10]),
                   "IUCN_Category": np.array(['Not Protected',  # 0
                                              'Ia',  # 1
                                              'Ib',  # 2
                                              'II',  # 3
                                              'III',  # 4
                                              'IV',  # 5
                                              'V',  # 6
                                              'VI',  # 7
                                              'Not Applicable',  # 8
                                              'Not Assigned',  # 9
                                              'Not Reported'  # 10
                                              ])
                   }
param["landuse"] = landuse
param["protected_areas"] = protected_areas
del landuse, protected_areas

# Parameters related to PV
pv = {}
pv["resource"] = {"clearness_correction": 0.85
                  }
pv["technical"] = {"T_r": 25,
                   "loss_coeff": 0.37,
                   "tracking": 0
                   }
pv["mask"] = {"slope": 20,
              "lu_suitability": np.array([0, 0, 0, 0, 0, 0, 0, 1, 1, 1, 1, 0, 1, 1, 1, 0, 1]),
              "pa_suitability": np.array([1, 0, 0, 0, 0, 0, 1, 1, 1, 1, 1]),
              }
GCR = {"shadefree_period": 6,
       "day_north": 79,
       "day_south": 263
       }
pv["weight"] = {"GCR": GCR,
                "lu_availability": np.array([0.00, 0.00, 0.00, 0.00, 0.00, 0.00, 0.00, 0.02, 0.02, 0.02, 0.02, 0.00, 0.02, 0.02, 0.02, 0.00, 0.02]),
                "pa_availability": np.array([1.00, 0.00, 0.00, 0.00, 0.00, 0.00, 0.25, 1.00, 1.00, 1.00, 1.00]),
                "power_density": 0.000160,
                "f_performance": 0.75
                }
del GCR

# Parameters related to CSP
csp = {}
csp["mask"] = {"slope": 20,
               "lu_suitability": np.array([0, 0, 0, 0, 0, 0, 0, 1, 1, 1, 1, 0, 1, 1, 1, 0, 1]),
               "pa_suitability": np.array([1, 0, 0, 0, 0, 0, 1, 1, 1, 1, 1]),
               }
csp["weight"] = {"lu_availability": np.array([0.00, 0.00, 0.00, 0.00, 0.00, 0.00, 0.00, 0.02, 0.02, 0.02, 0.02, 0.00, 0.02, 0.02, 0.02, 0.00, 0.02]),
                 "pa_availability": np.array([1.00, 0.00, 0.00, 0.00, 0.00, 0.00, 0.25, 1.00, 1.00, 1.00, 1.00]),
                 "power_density": 0.000160,
                 "f_performance": 0.9 * 0.75
                 }

# Parameters related to onshore wind
windon = {}
windon["resource"] = {"res_correction": 1,
                      "topo_correction": 1,
                      "topo_weight": 'capacity'  # 'none' or 'size' or 'capacity'
                      }
windon["technical"] = {"w_in": 4,
                       "w_r": 15,
                       "w_off": 25,
                       "P_r": 3,
                       "hub_height": 60
                       }
windon["mask"] = {"slope": 20,
                  "lu_suitability": np.array([0, 1, 1, 1, 1, 1, 1, 1, 1, 1, 1, 0, 1, 0, 1, 0, 1]),
                  "pa_suitability": np.array([1, 0, 0, 0, 0, 0, 1, 1, 1, 1, 1]),
                  "buffer_pixel_amount": 1
                  }
windon["weight"] = {"lu_availability": np.array([0.00, 0.08, 0.08, 0.08, 0.08, 0.08, 0.08, 0.10, 0.10, 0.10, 0.10, 0.00, 0.10, 0.00, 0.10, 0.00, 0.10]),
                    "pa_availability": np.array([1.00, 0.00, 0.00, 0.00, 0.00, 0.00, 0.25, 1.00, 1.00, 1.00, 1.00]),
                    "power_density": 0.000008,
                    "f_performance": 0.87
                    }

# Parameters related to offshore wind
windoff = {}
windoff["resource"] = {"res_correction": 1,
                       }
windoff["technical"] = {"w_in": 3,
                        "w_r": 16.5,
                        "w_off": 34,
                        "P_r": 7.58,
                        "hub_height": 135
                        }
windoff["mask"] = {"depth": -40,
                   "pa_suitability": np.array([1, 0, 0, 0, 0, 0, 1, 1, 1, 1, 1]),
                   }
windoff["weight"] = {"lu_availability": np.array([0.10, 0.00, 0.00, 0.00, 0.00, 0.00, 0.00, 0.00, 0.00, 0.00, 0.00, 0.00, 0.00, 0.00, 0.00, 0.00, 0.00]),
                     "pa_availability": np.array([1.00, 0.00, 0.00, 0.00, 0.00, 0.00, 0.25, 1.00, 1.00, 1.00, 1.00]),
                     "power_density": 0.000020,
                     "f_performance": 0.87
                     }

param["PV"] = pv
param["CSP"] = csp
param["WindOn"] = windon
param["WindOff"] = windoff
del pv, csp, windon, windoff

###########################
##### Define Paths ########
###########################

fs = os.path.sep

git_RT_folder = os.path.dirname(os.path.abspath(__file__))

if platform.startswith('win'):
    # Windows Root Folder
    from pathlib import Path
    root = str(Path(git_RT_folder).parent.parent) + "Database_KS" + fs
elif platform.startswith('linux'):
    # Linux Root Folder
    root = git_RT_folder + fs + ".." + fs + ".." + fs + "Database_KS" + fs

region = param["region"]
year = str(param["year"])

paths = {}
# Shapefiles
PathTemp = root + "01 Raw inputs" + fs + "Maps" + fs + "Shapefiles" + fs  # + region + fs
paths["SHP"] = PathTemp + "Europe_NUTS0_wo_Balkans_with_EEZ.shp"
# paths["SHP"] = PathTemp + "_NUTS0_wo_Balkans_with_EEZ.shp"

# for eventual correction with the Global Wind Atlas
paths["Countries"] = PathTemp + "Europe_NUTS0_wo_Balkans_with_EEZ.shp"
# paths["Countries"] = paths["SHP"]

# MERRA2
paths["MERRA_IN"] = root + "01 Raw inputs" + fs + "Renewable energy" + fs + region + " " + year + fs
PathTemp = root + "02 Intermediate files" + fs + "Files " + region + fs + "Renewable energy" + fs + "MERRA2 " + year + fs
paths["U50M"] = PathTemp + "u50m_" + year + ".mat"
paths["V50M"] = PathTemp + "v50m_" + year + ".mat"
paths["W50M"] = PathTemp + "w50m_" + year + ".mat"
paths["GHI"] = PathTemp + "swgdn_" + year + ".mat"
paths["GHI_net"] = PathTemp + "swgnt_" + year + ".mat"
paths["TOA"] = PathTemp + "swtdn_" + year + ".mat"
paths["TOA_net"] = PathTemp + "swtnt_" + year + ".mat"
paths["CLEARNESS"] = PathTemp + "clearness_" + year + ".mat"
paths["CLEARNESS_net"] = PathTemp + "clearness_net_" + year + ".mat"
paths["T2M"] = PathTemp + "t2m_" + year + ".mat"
# Testing GHI and TOA net as input
# paths["GHI"] = paths["GHI_net"]
# paths["TOA"] = paths["TOA_net"]
<<<<<<< HEAD
# paths["CLEARNESS"] = paths["CLEARNESS_net"]
=======
paths["CLEARNESS"] = paths["CLEARNESS_net"]
>>>>>>> 1c385355

# IRENA
paths["inst-cap"] = root + "01 Raw inputs" + fs + "Renewable energy" + fs + "IRENA " + year + fs + "inst_cap_" + year + ".csv"

# Global maps
PathTemp = root + "01 Raw inputs" + fs + "Maps" + fs + "Global maps" + fs
paths["LU_global"] = PathTemp + "Landuse" + fs + "LCType.tif"
paths["Topo_tiles"] = PathTemp + "Topography" + fs
paths["Pop_tiles"] = PathTemp + "Population" + fs
paths["Bathym_global"] = PathTemp + "Bathymetry" + fs + "ETOPO1_Ice_c_geotiff.tif"
paths["Protected"] = PathTemp + "Protected Areas" + fs + "WDPA_Nov2018-shapefile-polygons.shp"
paths["GWA"] = PathTemp + "Global Wind Atlas" + fs + fs + "windSpeed.csv"

# Local maps
PathTemp = root + "02 Intermediate files" + fs + "Files " + region + fs + "Maps" + fs + region
paths["LAND"] = PathTemp + "_Land.tif"  # Land pixels
paths["EEZ"] = PathTemp + "_EEZ.tif"  # Sea pixels
paths["LU"] = PathTemp + "_Landuse.tif"  # Land use types
paths["TOPO"] = PathTemp + "_Topography.tif"  # Topography
paths["PA"] = PathTemp + "_Protected_areas.tif"  # Protected areas
paths["SLOPE"] = PathTemp + "_Slope.tif"  # Slope
paths["BATH"] = PathTemp + "_Bathymetry.tif"  # Bathymetry
paths["POP"] = PathTemp + "_Population.tif"  # Population
paths["BUFFER"] = PathTemp + "_Population_Buffered.tif"  # Buffered population
paths["CORR_GWA"] = PathTemp + "_GWA_Correction.mat"  # Correction factors based on the GWA

# Correction factors for wind speeds
turbine_height_on = str(param["WindOn"]["technical"]["hub_height"])
turbine_height_off = str(param["WindOff"]["technical"]["hub_height"])
paths["CORR"] = PathTemp + "_Wind_Correction_" + '_' + turbine_height_on + '_' + turbine_height_off + '.tif'


# Ouput Folders
timestamp = str(datetime.datetime.now().strftime("%Y%m%dT%H%M%S"))
timestamp = "20190617T142740"
paths["OUT"] = root + "02 Intermediate files" + fs + "Files " + region + fs + "Renewable energy" + fs + timestamp + fs
if not os.path.isdir(paths["OUT"]):
    os.mkdir(paths["OUT"])

# if technology == "Wind":
#   paths["OUT"] = root + "OUTPUT" + fs + region + fs + str(turbine["hub_height"]) + "m_" + str(correction) + "corr_"
# + timestamp
# else:
#   paths["OUT"] = root + "OUTPUT" + fs + region + fs + str(pv["tracking"]) + "axis_" + timestamp

# Regression input
paths["IRENA"] = root + "00 Assumptions" + fs + region + fs + "IRENA_FLH.csv"

paths["Reg_RM"] = git_RT_folder + fs + "Regression_coef" + fs + "README.txt"
paths["IRENA_example"] = git_RT_folder + fs + "Regression_coef" + fs + "IRENA_FLH_example.csv"

# Regression folders
paths["regression_in"] = root + "00 Assumptions" + fs + "Regression_Inputs" + fs
paths["regression_out"] = paths["OUT"] + "Regression_Ouputs" + fs

for tech in param["technology"]:
    paths[tech] = {}
    if tech == 'WindOn':
        paths[tech]["EMHIRES"] = root + "01 Raw inputs" + fs + "Renewable energy" + fs + "EMHIRES " + year + fs + \
                                     "TS.CF.COUNTRY.30yr.date.txt"
    elif tech == 'WindOff':
        paths[tech]["EMHIRES"] = root + "01 Raw inputs" + fs + "Renewable energy" + fs + "EMHIRES " + year + fs + \
                                     "TS.CF.OFFSHORE.30yr.date.txt"
    elif tech == 'PV':
        paths[tech]["EMHIRES"] = root + "01 Raw inputs" + fs + "Renewable energy" + fs + "EMHIRES " + year + fs + \
                                     "EMHIRESPV_TSh_CF_Country_19862015.txt"

    if tech in ['WindOn', 'WindOff']:
        hubheight = str(param[tech]["technical"]["hub_height"])
        PathTemp = paths["OUT"] + region + '_' + tech + '_' + hubheight
    else:
        PathTemp = paths["OUT"] + region + '_' + tech
    
    paths[tech]["FLH"] = PathTemp + '_FLH_' + year + '.mat'
    paths[tech]["mask"] = PathTemp + "_mask_" + year + ".mat"
    paths[tech]["FLH_mask"] = PathTemp + "_FLH_mask_" + year + ".mat"
    paths[tech]["area"] = PathTemp + "_area_" + year + ".mat"
    paths[tech]["weight"] = PathTemp + "_weight_" + year + ".mat"
    paths[tech]["FLH_weight"] = PathTemp + "_FLH_weight_" + year + ".mat"
    paths[tech]["Locations"] = PathTemp + '_Locations.shp'
    paths[tech]["TS"] = PathTemp + '_TS_' + year + '.csv'
    paths[tech]["Region_Stats"] = PathTemp + '_Region_stats_' + year + '.csv'
    paths[tech]["Sorted_FLH"] = PathTemp + '_sorted_FLH_sampled_' + year + '.mat'

    paths[tech]["TS_height"] = paths["regression_in"] + region + '_' + tech
    paths[tech]["Regression_summary"] = paths["regression_out"] + region + '_' + tech + '_reg_coefficients_' + timestamp + '.csv'
    paths[tech]["Regression_TS"] = paths["regression_out"] + region + '_' + tech + '_reg_TimeSeries_' + timestamp + '.csv'

del root, PathTemp, fs<|MERGE_RESOLUTION|>--- conflicted
+++ resolved
@@ -10,19 +10,10 @@
 param = {}
 param["region"] = 'Europe'
 param["year"] = 2015
-<<<<<<< HEAD
 param["technology"] = ['WindOn']  # ['PV', 'CSP', 'WindOn', 'WindOff']
-=======
-param["technology"] = ['WindOff']  # ['PV', 'CSP', 'WindOn', 'WindOff']
->>>>>>> 1c385355
-
 param["quantiles"] = np.array([100, 97, 95, 90, 75, 67, 50, 30, 0])
 param["savetiff"] = 1  # Save geotiff files of mask and weight rasters
-<<<<<<< HEAD
-param["nproc"] = 1
-=======
 param["nproc"] = 18
->>>>>>> 1c385355
 param["CPU_limit"] = True
 param["report_sampling"] = 100
 
@@ -217,11 +208,7 @@
 # Testing GHI and TOA net as input
 # paths["GHI"] = paths["GHI_net"]
 # paths["TOA"] = paths["TOA_net"]
-<<<<<<< HEAD
-# paths["CLEARNESS"] = paths["CLEARNESS_net"]
-=======
 paths["CLEARNESS"] = paths["CLEARNESS_net"]
->>>>>>> 1c385355
 
 # IRENA
 paths["inst-cap"] = root + "01 Raw inputs" + fs + "Renewable energy" + fs + "IRENA " + year + fs + "inst_cap_" + year + ".csv"
