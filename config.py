import datetime
import numpy as np
import os

###########################
#### User preferences #####
###########################

param = {}
param["region"] = 'Germany'
param["year"] = '2015'
<<<<<<< HEAD
param["technology"] = ['WindOn']  # ['PV', 'CSP', 'WindOn', 'WindOff']
=======
param["technology"] = ['PV'] #['PV', 'CSP', 'WindOn', 'WindOff']
>>>>>>> 140cb7ba
param["quantiles"] = np.array([100, 97, 95, 90, 75, 67, 50, 30])
param["savetiff"] = 1  # Save geotiff files of mask and weight rasters
param["nproc"] = 4
param["CPU_limit"] = True

# MERRA_Centroid_Extent = [74.5, 45, 19, -20.625]  # EUMENA
# MERRA_Centroid_Extent = [74.5, 36.25, 33.5, -16.25]  # Europe
# MERRA_Centroid_Extent = [49, -103.75, 28, -129.375]  # California
# MERRA_Centroid_Extent = np.array([56.25, 15.3125, 47.25, 2.8125])  # Germany

param["res_low"] = np.array([ 1/2,   5/8])
param["res_high"] = np.array([1/240, 1/240])

# Landuse reclassification
# A_lu matrix element values range from 0 to 16:
# 0   -- Water
# 1   -- Evergreen needle leaf forest
# 2   -- Evergreen broad leaf forest
# 3   -- Deciduous needle leaf forest
# 4   -- deciduous broad leaf forest
# 5   -- Mixed forests
# 6   -- Closed shrublands
# 7   -- Open shrublands
# 8   -- Woody savannas
# 9   -- Grasslands
# 10  -- Permanent wetland
# 12  -- Croplands
# 13  -- URBAN AND BUILT-UP
# 14  -- Croplands / natural vegetation mosaic
# 15  -- Snow and ice
# 16  -- Barren or sparsely vegetated

landuse = {"type": np.array([0, 1, 2, 3, 4, 5, 6, 7, 8, 9, 10, 11, 12, 13, 14, 15, 16]),
           "Ross_coeff": np.array(
               [208, 208, 208, 208, 208, 208, 208, 208, 208, 208, 208, 208, 208, 208, 208, 208, 208]),
           "albedo": np.array([0, 25, 25, 25, 25, 25, 25, 25, 25, 25, 25, 0, 25, 25, 25, 0, 25]),
           "hellmann": np.array([10, 25, 25, 25, 25, 25, 20, 20, 25, 25, 15, 15, 20, 40, 20, 15, 15]),
           "height": np.array([213, 366, 366, 366, 366, 366, 320, 320, 366, 366, 274, 274, 320, 457, 320, 274, 274])
           }

# Protected Areas
protected_areas = {"type": np.array([0, 1, 2, 3, 4, 5, 6, 7, 8, 9, 10]),
                   "IUCN_Category": np.array(['Not Protected',  # 0
                                              'Ia',  # 1
                                              'Ib',  # 2
                                              'II',  # 3
                                              'III',  # 4
                                              'IV',  # 5
                                              'V',  # 6
                                              'VI',  # 7
                                              'Not Applicable',  # 8
                                              'Not Assigned',  # 9
                                              'Not Reported'  # 10
                                              ])
                   }
param["landuse"] = landuse
param["protected_areas"] = protected_areas
del landuse, protected_areas

# Parameters related to PV
pv = {}
pv["technical"] = {"T_r": 25,
                   "loss_coeff": 0.37,
                   "tracking": 0
                   }
pv["mask"] = {"slope": 20,
              "lu_suitability": np.array([0, 0, 0, 0, 0, 0, 0, 1, 1, 1, 1, 0, 1, 1, 1, 0, 1]),
              "pa_suitability": np.array([1, 0, 0, 0, 0, 0, 1, 1, 1, 1, 1]),
              }
GCR = {"shadefree_period": 6,
       "day_north": 79,
       "day_south": 263
       }
pv["weight"] = {"GCR": GCR,
                "lu_availability": np.array(
                    [0.00, 0.00, 0.00, 0.00, 0.00, 0.00, 0.00, 0.02, 0.02, 0.02, 0.02, 0.00, 0.02, 0.02, 0.02, 0.00,
                     0.02]),
                "pa_availability": np.array([1.00, 0.00, 0.00, 0.00, 0.00, 0.00, 0.25, 1.00, 1.00, 1.00, 1.00]),
                "power_density": 0.000160,
                "f_performance": 0.75
                }
del GCR

# Parameters related to CSP
csp = {}
csp["mask"] = {"slope": 20,
               "lu_suitability": np.array([0, 0, 0, 0, 0, 0, 0, 1, 1, 1, 1, 0, 1, 1, 1, 0, 1]),
               "pa_suitability": np.array([1, 0, 0, 0, 0, 0, 1, 1, 1, 1, 1]),
               }
csp["weight"] = {"lu_availability": np.array(
    [0.00, 0.00, 0.00, 0.00, 0.00, 0.00, 0.00, 0.02, 0.02, 0.02, 0.02, 0.00, 0.02, 0.02, 0.02, 0.00, 0.02]),
                 "pa_availability": np.array([1.00, 0.00, 0.00, 0.00, 0.00, 0.00, 0.25, 1.00, 1.00, 1.00, 1.00]),
                 "power_density": 0.000160,
                 "f_performance": 0.9 * 0.75
                 }

# Parameters related to onshore wind
windon = {}
windon["resource"] = {"res_correction": 1,
                      "topo_correction": 1,
                      "topo_factors": (0.0004, -0.1)
                      }
windon["technical"] = {"w_in": 4,
                       "w_r": 15,
                       "w_off": 25,
                       "P_r": 3,
                       "hub_height": 80
                       }
windon["mask"] = {"slope": 20,
                  "lu_suitability": np.array([0, 1, 1, 1, 1, 1, 1, 1, 1, 1, 1, 0, 1, 0, 1, 0, 1]),
                  "pa_suitability": np.array([1, 0, 0, 0, 0, 0, 1, 1, 1, 1, 1]),
                  "buffer_pixel_amount": 1
                  }
windon["weight"] = {"lu_availability": np.array(
    [0.00, 0.08, 0.08, 0.08, 0.08, 0.08, 0.08, 0.10, 0.10, 0.10, 0.10, 0.00, 0.10, 0.00, 0.10, 0.00, 0.10]),
                    "pa_availability": np.array([1.00, 0.00, 0.00, 0.00, 0.00, 0.00, 0.25, 1.00, 1.00, 1.00, 1.00]),
                    "power_density": 0.000008,
                    "f_performance": 0.87
                    }

# Parameters related to offshore wind
windoff = {}
windoff["resource"] = {"res_correction": 1,
                       }
windoff["technical"] = {"w_in": 3,
                        "w_r": 16.5,
                        "w_off": 34,
                        "P_r": 7.58,
                        "hub_height": 135
                        }
windoff["mask"] = {"depth": -40,
                   "pa_suitability": np.array([1, 0, 0, 0, 0, 0, 1, 1, 1, 1, 1]),
                   }
windoff["weight"] = {"lu_availability": np.array(
    [0.10, 0.00, 0.00, 0.00, 0.00, 0.00, 0.00, 0.00, 0.00, 0.00, 0.00, 0.00, 0.00, 0.00, 0.00, 0.00, 0.00]),
                     "pa_availability": np.array([1.00, 0.00, 0.00, 0.00, 0.00, 0.00, 0.25, 1.00, 1.00, 1.00, 1.00]),
                     "power_density": 0.000020,
                     "f_performance": 0.87
                     }

param["PV"] = pv
param["CSP"] = csp
param["WindOn"] = windon
param["WindOff"] = windoff
del pv, csp, windon, windoff

###########################
##### Define Paths ########
###########################

fs = os.path.sep
root = os.path.dirname(os.path.abspath(__file__)) + fs  # + ".." + fs
region = param["region"]
year = param["year"]

paths = {}

# Shapefiles
PathTemp = root + "INPUTS" + fs + region + fs + "Shapefile" + fs + region
paths["SHP"] = PathTemp + "_NUTS0_wo_Balkans_with_EEZ.shp"

# MERRA2
PathTemp = root + "INPUTS" + fs + region + fs + "MERRA2 " + year + fs
paths["MERRA_IN"] = PathTemp
paths["U50M"] = PathTemp + "u50m_" + year + ".mat"
paths["V50M"] = PathTemp + "v50m_" + year + ".mat"
paths["W50M"] = PathTemp + "w50m_" + year + ".mat"
paths["GHI"] = PathTemp + "swgdn_" + year + ".mat"
paths["TOA"] = PathTemp + "swtdn_" + year + ".mat"
paths["CLEARNESS"] = PathTemp + "clearness_" + year + ".mat"
paths["T2M"] = PathTemp + "t2m_" + year + ".mat"  # Temperature

# Global maps
PathTemp = root + "INPUTS" + fs + "Global maps" + fs
paths["LU_global"] = PathTemp + "Landuse" + fs + "LCType.tif"
paths["Topo_tiles"] = PathTemp + "Topography" + fs
paths["Pop_tiles"] = PathTemp + "Population" + fs
paths["Bathym_global"] = PathTemp + "Bathymetry" + fs + "ETOPO1_Ice_c_geotiff.tif"
paths["Protected"] = PathTemp + "Protected Areas" + fs + "WDPA_Nov2018-shapefile-polygons.shp"

# Local maps
PathTemp = root + "INPUTS" + fs + region + fs + region
paths["LAND"] = PathTemp + "_Land.tif"  # Land pixels
paths["EEZ"] = PathTemp + "_EEZ.tif"  # Sea pixels
paths["LU"] = PathTemp + "_Landuse.tif"  # Land use types
paths["TOPO"] = PathTemp + "_Topography.tif"  # Topography
paths["PA"] = PathTemp + "_Protected_areas.tif"  # Protected areas
paths["SLOPE"] = PathTemp + "_Slope.tif"  # Slope
paths["BATH"] = PathTemp + "_Bathymetry.tif"  # Bathymetry
paths["POP"] = PathTemp + "_Population.tif"  # Population
paths["BUFFER"] = PathTemp + "_Population_Buffered.tif"  # Buffered population
paths["CORR"] = PathTemp + "_Wind_Correction.tif"  # Correction factors for wind speeds

# Ouput Folders
timestamp = str(datetime.datetime.now().strftime("%Y%m%dT%H%M%S"))
# timestamp = "test"
paths["OUT"] = root + "OUTPUTS" + fs + region + fs + timestamp + fs
if not os.path.isdir(paths["OUT"]):
    os.mkdir(paths["OUT"])
# if technology == "Wind":
# paths["OUT"] = root + "OUTPUT" + fs + region + fs + str(turbine["hub_height"]) + "m_" + str(correction) + "corr_" + timestamp
# else:
# paths["OUT"] = root + "OUTPUT" + fs + region + fs + str(pv["tracking"]) + "axis_" + timestamp
for tech in param["technology"]:
    paths[tech] = {}
    paths[tech]["FLH"] = paths["OUT"] + region + '_' + tech + '_FLH_' + year + '.mat'
    paths[tech]["mask"] = paths["OUT"] + region + "_" + tech + "_mask_" + year + ".mat"
    paths[tech]["FLH_mask"] = paths["OUT"] + region + "_" + tech + "_FLH_mask_" + year + ".mat"
    paths[tech]["area"] = paths["OUT"] + region + "_" + tech + "_area_" + year + ".mat"
    paths[tech]["weight"] = paths["OUT"] + region + "_" + tech + "_weight_" + year + ".mat"
    paths[tech]["FLH_weight"] = paths["OUT"] + region + "_" + tech + "_FLH_weight_" + year + ".mat"
    paths[tech]["Locations"] = paths["OUT"] + region + "_" + tech + '_Locations.shp'

del root, PathTemp, fs
<|MERGE_RESOLUTION|>--- conflicted
+++ resolved
@@ -9,11 +9,7 @@
 param = {}
 param["region"] = 'Germany'
 param["year"] = '2015'
-<<<<<<< HEAD
-param["technology"] = ['WindOn']  # ['PV', 'CSP', 'WindOn', 'WindOff']
-=======
 param["technology"] = ['PV'] #['PV', 'CSP', 'WindOn', 'WindOff']
->>>>>>> 140cb7ba
 param["quantiles"] = np.array([100, 97, 95, 90, 75, 67, 50, 30])
 param["savetiff"] = 1  # Save geotiff files of mask and weight rasters
 param["nproc"] = 4
@@ -227,4 +223,4 @@
     paths[tech]["FLH_weight"] = paths["OUT"] + region + "_" + tech + "_FLH_weight_" + year + ".mat"
     paths[tech]["Locations"] = paths["OUT"] + region + "_" + tech + '_Locations.shp'
 
-del root, PathTemp, fs
+del root, PathTemp, fs