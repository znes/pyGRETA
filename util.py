import numpy as np
import gdal
import osr
from osgeo import ogr
from numpy.matlib import repmat, reshape, sin, arcsin, cos, arccos, tan, arctan
import os
from os import getcwd, chdir
from glob import glob


def sind(alpha):
    return sin(np.deg2rad(alpha))


def cosd(alpha):
    return cos(np.deg2rad(alpha))


def tand(alpha):
    return tan(np.deg2rad(alpha))


def arcsind(digit):
    return np.rad2deg(arcsin(digit))


def arccosd(digit):
    return np.rad2deg(arccos(digit))


def hourofmonth():
    h = 24 * np.array([31, 28, 31, 30, 31, 30, 31, 31, 30, 31, 30, 31]).astype(int)
    for i in range(1, 12):
        h[i] = h[i] + h[i - 1]
    return h.astype(int)
	
def intersection(lst1, lst2): 

    temp = set(lst2) 
    lst3 = [value for value in lst1 if value in temp] 
    return lst3 


def resizem(A_in, row_new, col_new):
    row_rep = row_new // np.shape(A_in)[0]
    col_rep = col_new // np.shape(A_in)[1]
    A_inf = (A_in.flatten(order='F')[np.newaxis])
    A_out = reshape(repmat(
        reshape(reshape(repmat((A_in.flatten(order='F')[np.newaxis]), row_rep, 1), (row_new, -1), order='F').T, (-1, 1),
                order='F'), 1, col_rep).T, (col_new, row_new), order='F').T

    return A_out


def array2raster(newRasterfn, rasterOrigin, pixelWidth, pixelHeight, array):
    cols = array.shape[1]
    rows = array.shape[0]
    originX = rasterOrigin[0]
    originY = rasterOrigin[1]

    driver = gdal.GetDriverByName('GTiff')
    outRaster = driver.Create(newRasterfn, cols, rows, 1, gdal.GDT_Float64, ['COMPRESS=PACKBITS'])
    outRaster.SetGeoTransform((originX, pixelWidth, 0, originY, 0, pixelHeight))
    outRasterSRS = osr.SpatialReference()
    outRasterSRS.ImportFromEPSG(4326)
    outRaster.SetProjection(outRasterSRS.ExportToWkt())
    outband = outRaster.GetRasterBand(1)
    outband.WriteArray(np.flipud(array))
    outband.FlushCache()
    outband = None


def char_range(c1, c2):
    # Generates the characters from `c1` to `c2`, inclusive.
    for c in range(ord(c1), ord(c2) + 1):
        yield chr(c)


def changem(A, newval, oldval):
    Out = np.zeros(A.shape)
    z = np.array((oldval, newval)).T
    for i, j in z:
        np.place(Out, A == i, j)
    return Out


def list_files(directory, format):
    saved = getcwd()
    chdir(directory)
    it = glob(format)
    chdir(saved)
    return it


def sub2ind(array_shape, rows, cols):
    return np.ravel_multi_index((rows, cols), array_shape, order='F')


def ind2sub(array_shape, ind):
    return np.unravel_index(ind, array_shape, order='F')
	
	
def field_exists(field_name, shp_path):
    shp = ogr.Open(shp_path, 0)
    lyr = shp.GetLayer()
    lyr_dfn = lyr.GetLayerDefn()

    exists = False
    for i in range(lyr_dfn.GetFieldCount()):
        exists = exists or (field_name == lyr_dfn.GetFieldDefn(i).GetName())
    return exists


def changeExt2tif(filepath):
    base = os.path.splitext(filepath)[0]
    return base + '.tif'
<<<<<<< HEAD
	
def sumnorm_MERRA2(A, m, n, res_low, res_high):
=======


def sumnorm_MERRA2(A, m, n, res):
>>>>>>> 7b0361c5
    s = np.zeros((m, n))
    row_step = int(res_low[0] / res_high[0])
    col_step = int(res_low[1] / res_high[1])
    for i in range(0, m):
        for j in range(0, n):
            s[i, j] = np.sum(A[(row_step * i):(row_step * (i + 1)),
                             (col_step * j):(col_step * (j + 1))]) / (row_step * col_step)
    return s
<|MERGE_RESOLUTION|>--- conflicted
+++ resolved
@@ -114,14 +114,9 @@
 def changeExt2tif(filepath):
     base = os.path.splitext(filepath)[0]
     return base + '.tif'
-<<<<<<< HEAD
+
 	
 def sumnorm_MERRA2(A, m, n, res_low, res_high):
-=======
-
-
-def sumnorm_MERRA2(A, m, n, res):
->>>>>>> 7b0361c5
     s = np.zeros((m, n))
     row_step = int(res_low[0] / res_high[0])
     col_step = int(res_low[1] / res_high[1])
